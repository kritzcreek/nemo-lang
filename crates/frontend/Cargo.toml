[package]
name = "frontend"
version = "0.1.0"
edition = "2021"
license = "MIT"

[dependencies]
ariadne = "0.4.1"
yansi = "1"
logos = "0.14.0"
num-derive = "0.4.2"
num-traits = "0.2.18"
rowan = "0.15.15"
text-size = "1.1.1"
line-index = "0.1.1"
lexpr = "0.2.7"
derive_ir = { path = "../derive_ir" }
string-interner = "0.17.0"
topological-sort = "0.2.2"
camino = "1.1.9"
<<<<<<< HEAD
hop-scip = { path = "../../../hop/crates/hop-scip" }
=======
hop-scip = { git = "https://github.com/kritzcreek/hop", rev = "869548a8bdb11f88da73be72bef500fc15d59124" }
>>>>>>> 76db2a2c
<|MERGE_RESOLUTION|>--- conflicted
+++ resolved
@@ -18,8 +18,4 @@
 string-interner = "0.17.0"
 topological-sort = "0.2.2"
 camino = "1.1.9"
-<<<<<<< HEAD
-hop-scip = { path = "../../../hop/crates/hop-scip" }
-=======
-hop-scip = { git = "https://github.com/kritzcreek/hop", rev = "869548a8bdb11f88da73be72bef500fc15d59124" }
->>>>>>> 76db2a2c
+hop-scip = { git = "https://github.com/kritzcreek/hop", rev = "869548a8bdb11f88da73be72bef500fc15d59124" }